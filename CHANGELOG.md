--- conflicted
+++ resolved
@@ -2,7 +2,6 @@
 
 ### In Progress
 
-<<<<<<< HEAD
 ### v0.1.0
 
 - Websockets V2 support - all V2 websocket endpoints are now supported
@@ -11,16 +10,9 @@
 
 ### v0.0.2
 
-=======
-- Adding support for Kraken's V2 Websocket interface: https://docs.kraken.com/api/docs/websocket-v2/add_order
-    - see `websocket_v2` branch for progress
-
-### v0.0.2
-
 Using rust_decimal::Decimal instead of Strings where applicable. Bug fixes, cleanup, more enum usage, and other changes
 from using downstream and finding what drove poor patterns, etc.
 
->>>>>>> 2da71827
 - Decimal conversions instead of String (settled on this due to abundance/annoyance of Decimal::try_from(&someString)?
 - Made `KrakenClient.set_user_agent` async (not required but allows Tokio mutex proxying downstream)
 - Changed `vol` and `vol_exec` to `volume` and `volume_executed` in all places
