[package]
name = "kraken-async-rs"
version = "0.1.0"
edition = "2021"
authors = ["Brendan Blanchard"]
description = "An async REST and WSS client for the Kraken Pro APIs"
license = "MIT"
repository = "https://github.com/Brendan-Blanchard/kraken-async-rs"
keywords = ["tokio", "async", "kraken", "trading", "crypto"]
categories = ["asynchronous", "finance", "api-bindings"]
exclude = [".idea", ".gitignore", ".github", ".env", "*.log", "scripts"]

[dependencies]
base64 = "0.22.1"
hmac = "0.12.1"
hyper = { version = "1.3.1", features = ["full"] }
hyper-util = { version = "0.1.4", features = ["full", "client-legacy", "tokio"] }
http-body-util = "0.1.1"
hyper-tls = "0.6.0"
sha2 = "0.10.8"
tokio = { version = "1.37.0", features = ["full"] }
dotenvy = "0.15.7"
<<<<<<< HEAD
serde = { version = "1.0.203", features = ["derive"] }
serde_json = { version = "1.0.117", features = [] }
=======
serde = { version = "1.0.200", features = ["derive"] }
serde_json = { version = "1.0.116", features = [] }
>>>>>>> 2da71827
url = "2.5.0"
serde_with = { version = "3.8.1", features = ["time_0_3"] }
serde_tuple = "0.5.0"
tracing = "0.1.40"
secrecy = "0.8.0"
async-rate-limit = "0.0.4"
simple-builder = "0.0.2"
to-query-params = "0.0.4"
tokio-tungstenite = { version = "0.21.0", features = ["native-tls"] }
futures-util = "0.3.30"
tokio-stream = "0.1.15"
serde-this-or-that = "0.4.2"
time = { version = "0.3.36", features = ["serde", "macros", "parsing"] }
rust_decimal = { version = "1.35.0", features = ["serde-with-str", "serde-with-float"] }
rust_decimal_macros = "1.34.2"

[dev-dependencies]
wiremock = "0.6.0"
<<<<<<< HEAD
tracing-subscriber = "0.3.17"
ws-mock = "0.1.1"
=======
tracing-subscriber = "0.3.18"
ws-mock = "0.1.0"
>>>>>>> 2da71827
<|MERGE_RESOLUTION|>--- conflicted
+++ resolved
@@ -20,13 +20,8 @@
 sha2 = "0.10.8"
 tokio = { version = "1.37.0", features = ["full"] }
 dotenvy = "0.15.7"
-<<<<<<< HEAD
 serde = { version = "1.0.203", features = ["derive"] }
 serde_json = { version = "1.0.117", features = [] }
-=======
-serde = { version = "1.0.200", features = ["derive"] }
-serde_json = { version = "1.0.116", features = [] }
->>>>>>> 2da71827
 url = "2.5.0"
 serde_with = { version = "3.8.1", features = ["time_0_3"] }
 serde_tuple = "0.5.0"
@@ -45,10 +40,5 @@
 
 [dev-dependencies]
 wiremock = "0.6.0"
-<<<<<<< HEAD
-tracing-subscriber = "0.3.17"
-ws-mock = "0.1.1"
-=======
 tracing-subscriber = "0.3.18"
-ws-mock = "0.1.0"
->>>>>>> 2da71827
+ws-mock = "0.1.1"